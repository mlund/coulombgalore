--- conflicted
+++ resolved
@@ -1,11 +1,6 @@
 #include <iostream>
 #include <nlohmann/json.hpp>
 #include "coulombgalore.h"
-<<<<<<< HEAD
-#include <iostream>
-#include <iomanip>      // std::setprecision
-=======
->>>>>>> 788dda6b
 
 using namespace CoulombGalore;
 
